#!/usr/bin/env python
# -*- coding: utf-8 -*-
"""beta plane barotropic vorticity model.
    
    This script uses a pseudospectral method to solve the barotropic vorticity
    equation in two dimensions
    
    D/Dt[ω] = 0                                                             (1)
    
    where ω = ξ + f.  ξ is local vorticity ∇ × u and f is global rotation.
    
    Assuming an incompressible two-dimensional flow u = (u, v),
    the streamfunction ψ = ∇ × (ψ êz) can be used to give (u,v)
    
    u = ∂/∂y[ψ]         v = -∂/∂x[ψ]                                            (2)
    
    and therefore local vorticity can be given as a Poisson equation
    
    ξ = ∆ψ                                                                  (3)
    
    where ∆ is the laplacian operator.  Since ∂/∂t[f] = 0 equation (1) can be
    written in terms of the local vorticity
    
    D/Dt[ξ] + u·∇f = 0
    =>  D/Dt[ξ] = -vβ                                                       (4)
    
    using the beta-plane approximation f = f0 + βy.  This can be written entirely
    in terms of the streamfunction and this is the form that will be solved
    numerically.
    
    D/Dt[∆ψ] = -β ∂/∂x[ψ]                                                   (5)
    
    The spectral method defines ψ as a Fourier sum
    
    ψ = Σ A(t) exp(i (kx + ly))
    
    and as such spatial derivatives can be calculated analytically
    
    ∂/∂x[ψ] = ikψ       ∂/∂y[ψ] = ilψ
    
    The pseudospectral method will use the analytic derivatives to calculate
    values for (u, v) which will then be used to evaluate nonlinear terms.
    
    
    References:
    This code was developed based on a MATLAB script bvebb.m
    and the GFDL documentation for spectral barotropic models
    found here [http://www.gfdl.noaa.gov/cms-filesystem-action/user_files/pjp/barotropic.pdf]
    McWilliams Initial Condition inspired by pyqg [https://github.com/pyqg/pyqg]
    """

import numpy as np
from numpy import pi, cos, sin

try:
    import pyfftw
    from pyfftw.interfaces.numpy_fft import fftshift, fftn, ifftn
    pyfftw.interfaces.cache.enable()
    PYFFTW = True
except:
    print("WARNING: pyfftw not available.  Falling back to numpy")
    from numpy.fft import fftshift, fftn, ifftn
    PYFFTW = False

### PARAMETERS
N = 128         # numerical resolution
IC = 'random'
AA_FAC = N / 6  # anti-alias factor.  AA_FAC = N : no anti-aliasing
#                     AA_FAC = 0 : no non-lin waves retained

ubar = 0.00     # background zonal velocity
beta = 1.7      # beta-plane f = f0 + βy
tau = 0.1       # coefficient of dissipation
num_timesteps = 1000

ALLOW_SPEEDUP = False        # if True, allow the simulation to take a larger
SPEEDUP_AT_C  = 0.6          # timestep when the Courant number drops below
# this parameter SPEEDUP_AT_C
SLOWDN_AT_C = 0.8            # take smaller timesteps if Courant number
# is bigger than SLOWDN_AT_C
SHOW_CHART = True

STORE_DATA = True
data_interval = 10. #After how many timesteps should the data be saved 

def raw_filter(prev, curr, new, nu=0.01):
    """Robert-Asselin Filter."""
    return curr + nu*(new - 2.0*curr + prev)

def courant_number(psix, psiy, dx, dt):
    """Calculate the Courant Number given the velocity field and step size."""
    maxu = np.max(np.abs(psiy))
    maxv = np.max(np.abs(psix))
    maxvel = maxu + maxv;
    return maxvel*dt/dx;

def leapfrog(phi, f, dt):
    """Leapfrog time integration."""
    return phi + 2.0*dt*f

def ft(phi):
    """Go from physical space to spectral space."""
    return fftn(phi, axes=(0,1))

def ift(psi):
    """Go from spectral space to physical space."""
    return ifftn(psi, axes=(0,1))

def enstrophy(zt):
    """Calculate the enstrophy from transformed vorticity field."""
    return np.real(0.5*zt*np.conj(zt))

ICS = {}
def initial(name):
    """Decorate a function as an initial condition"""
    ic_name = name
    def register_ic(fn):
        ICS[name] = fn
        return fn
    return register_ic


# Some initial condition functions
@initial('random')
def random_ic(z):
    z[:] = 2*np.random.random(z.shape) - 1

@initial('spot')
def spot_ic(z):
    # single spot of max val 2.0 in lower half of plane
    d = int(z.shape[0] / 4.0)
    i, j = np.indices(z.shape)
    ppxy = np.abs(d - i)**2 + np.abs(d*2 - j)**2
    dist = np.sqrt(ppxy)
    z[dist < d] = (2.0*cos(0.5 * pi * (d - dist) / d + 0.5*pi)**2)[dist < d]

@initial('rwave')
def rwave_ic(z):
    # Small amplitude Rossby wave with single wavenumber.
    amp = 0.5
    ichoice=3
    jchoice=0
    zt=ft(z)    
    zt[jchoice,ichoice]=amp
    z[:] = ift(zt)
    

# TODO: This code is incomplete
@initial('mcwilliams')
def mcwilliams_ic(z):
    # initial condition taken from [McWilliams 1984]
    # > Gaussian random realisation for each Fourier component of ψ
    # > where at each vector wavenumber the ensemble variance is
    # > proportional to
    # > k^-1 (1 + (k/k0)^4)^-1  for k > 0
    K0 = 6.0
    zt = ft(z)
    nk, nl = zt.shape
    K = np.sqrt(ksq)
    kappa = K**-1 * (1.0 + (K / K0)**4)**-1
    Pi_hat = np.random.randn((nk, nl))*kappa + 1j*np.random.randn((nk, nl))*kappa
    Pi = ift(Pi_hat)
    Pi = Pi - Pi.mean()

def grad(phit):
    """Returns the spatial derivatives of a Fourier transformed variable.
        Returns (∂/∂x[F[φ]], ∂/∂y[F[φ]]) i.e. (ik F[φ], il F[φ])"""
    phixt = ik*phit        # d/dx F[φ] = ik F[φ]
    phiyt = il*phit        # d/dy F[φ] = il F[φ]
    return (phixt, phiyt)

def velocity(psit):
    """Returns the velocity field (u, v) from F[ψ]."""
    psixt, psiyt = grad(psit)
    psix = ift(psixt)    # v = - ∂/∂x[ψ]
    psiy = ift(psiyt)    # u =   ∂/∂y[ψ]
    return (psiy, -psix)

def tot_vort_calc(vort_rel,y_arr,beta):
    """Returns the Total vorticity from the relative vorticity, z."""
    tot_vort=vort_rel+beta*y_arr
    return tot_vort

def anti_alias(phit, k_max):
    """Set the coefficients of wavenumbers > k_max to be zero."""
    phit[(np.abs(kk) >= k_max) | (np.abs(ll) >= k_max)] = 0.0

def integrate():
    global _zt, zt, zt_, z, dt
    # Poisson equation for streamfunction and vorticity
    #    ζ = ∆ψ
    # Using the Fourier form
    #    ψ = a_k(t) exp(i (k x + l y))
    # => ζ = -(k^2 + l^2) ψ
    
    psit = -rksq * zt    # F[ψ] = - F[ζ] / (k^2 + l^2)
    psixt, psiyt = grad(psit)
    zxt, zyt = grad(zt)
    
    # transform back to physical space for pseudospectral part
    z =    ift(zt)
    psix = ift(psixt)
    psiy = ift(psiyt)
    zx =   ift(zxt)
    zy =   ift(zyt)
    
    # check Courant number is within bounds and adjust if neccesary
    c = courant_number(psix, psiy, dx, dt)
    if c > SLOWDN_AT_C:
        print('DEBUG: Courant No > 0.8, reducing timestep')
        dt = 0.9*dt
    elif c < SPEEDUP_AT_C and ALLOW_SPEEDUP:
        print('DEBUG: Courant No < 0.6, increasing timestep')
        dt = 1.1*dt
    
    # calculate the Jacobian in real space
    jac = psix * zy - psiy * zx + ubar * zx

    # transform jacobian to spectral space
    jact = ft(jac)
    
    # avoid aliasing by eliminating short wavelengths
<<<<<<< HEAD
    anti_alias(jact, k_max)
    
    
    
=======
    #anti_alias(jact, k_max)



>>>>>>> 9280adfe
    # take a timestep
    rhs = -jact - beta*psixt
    zt_ = leapfrog(_zt, rhs, dt)
    zt_ = zt_ * del4               # dissipation
    
    # RAW filter in time
    _zt = raw_filter(_zt, zt, zt_)
    zt = zt_
    return c



### SETUP

## Physical Domain
domain = 1.0
nx = ny = n = N               # for simplicity use a square domain
dx = domain / nx
dy = domain / ny

y_vals=np.linspace(1,ny,num=ny,endpoint=True)*domain/ny
x_vals=np.linspace(1,nx,num=nx,endpoint=True)*domain/nx
x_arr,y_arr=np.meshgrid(x_vals,y_vals)

dt = 0.4 * 16.0 / nx          # choose an initial dt. This will change
# as the simulation progresses to maintain
# numerical stability

## Spectral Domain
dk = 2.0*pi/domain;
k = np.arange(-n/2, n/2)*dk
l = np.arange(-n/2, n/2)*dk

kk, ll = [fftshift(q) for q in np.meshgrid(k, l)]  # put in FFT order
ksq = kk**2 + ll**2
ksq[ksq == 0] = 1.0   # avoid divide by zero - set ksq = 1 at zero wavenum
rksq = 1.0 / ksq      # reciprocal 1/(k^2 + l^2)

ik = 1j*kk
il = 1j*ll


## Dissipation & Anti-Aliasing
nu = (((domain)/(np.floor(n/3)*2.0*pi))**4)/tau
del4 = 1.0 / (1.0 + nu*ksq**2*dt)      # dissipate at small scales

k_max = AA_FAC*2*dk    # anti-aliasing removes wavenumbers > k_max
# from the non-linear term


# initialize the vorticity field
# using FFTW array for speed if it is available
if PYFFTW:
    z = pyfftw.n_byte_align_empty((nx, nx), 16, 'complex128')
else:
    z = np.zeros((nx, ny), dtype=np.complex128)
z[:] = 0

# apply the initial condition to z
ic_fn = ICS.get(IC)
if ic_fn is None:
    raise Error('Unknown initial condition "%r"' % IC)
ic_fn(z)        # set the vorticity using an initial condition


# calculate initial transform
zt = ft(z)
_zt = zt_ = zt   # set initial previous value (_zt)
# and initial next value (zt_) to
# be the same as current value

e0 = np.sum(enstrophy(zt))  # intial enstrophy
print("Initial Enstrophy: %.3g" % e0)

tot_vort = tot_vort_calc(np.real(z),y_arr,beta)

### data_store_initialise

if STORE_DATA:
   z_store=np.zeros((np.ceil(num_timesteps/data_interval)+1,nx,ny))


### PLOT
import time
if SHOW_CHART:
    import matplotlib
    import matplotlib.pyplot as plt
    fig = plt.figure()
    ax = fig.add_subplot(111)
#     im = ax.imshow(np.real(z), cmap=plt.cm.seismic,origin='lower')
    im = ax.imshow(tot_vort, cmap=plt.cm.seismic,origin='lower')
    fig.show()
    plt.pause(0.001)
#    time.sleep(0.2)
t = 0
timeit = time.time()
while t < num_timesteps:
    t = t + 1
    if (t % 100) == 0:
        print('Step: %d' % t)
        sps = 100 / (time.time() - timeit)
        print('Steps per second: %.2f' % sps)
        timeit = time.time()
    c = integrate()
    tot_vort = tot_vort_calc(np.real(z),y_arr,beta)
    if (t % 10) == 0 and SHOW_CHART:
        ax.set_title('Relative vorticity [Courant No: %3.2f] dt=%4.3f' % (c, dt))
#         im.set_data(np.real(z))
        im.set_data(tot_vort)
        im.axes.figure.canvas.draw()
        plt.pause(0.001)
    if STORE_DATA and (t % data_interval) == 0:
       z_store[np.floor(t/data_interval),:,:]=np.real(z)<|MERGE_RESOLUTION|>--- conflicted
+++ resolved
@@ -220,17 +220,8 @@
     jact = ft(jac)
     
     # avoid aliasing by eliminating short wavelengths
-<<<<<<< HEAD
-    anti_alias(jact, k_max)
-    
-    
-    
-=======
     #anti_alias(jact, k_max)
 
-
-
->>>>>>> 9280adfe
     # take a timestep
     rhs = -jact - beta*psixt
     zt_ = leapfrog(_zt, rhs, dt)
